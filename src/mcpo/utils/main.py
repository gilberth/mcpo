import json
from typing import Any, Dict, ForwardRef, List, Optional, Type, Union

from fastapi import HTTPException
<<<<<<< HEAD
from mcp import ClientSession, types
=======
from mcp.types import (
    CallToolResult,
    PARSE_ERROR,
    INVALID_REQUEST,
    METHOD_NOT_FOUND,
    INVALID_PARAMS,
    INTERNAL_ERROR,
)
>>>>>>> 19f18b13
from mcp.shared.exceptions import McpError
from mcp.types import (
    INTERNAL_ERROR,
    INVALID_PARAMS,
    INVALID_REQUEST,
    METHOD_NOT_FOUND,
    PARSE_ERROR,
    CallToolResult,
)
from pydantic import Field, create_model
from pydantic.fields import FieldInfo

MCP_ERROR_TO_HTTP_STATUS = {
    PARSE_ERROR: 400,
    INVALID_REQUEST: 400,
    METHOD_NOT_FOUND: 404,
    INVALID_PARAMS: 422,
    INTERNAL_ERROR: 500,
}


def process_tool_response(result: CallToolResult) -> list:
    """Universal response processor for all tool endpoints"""
    response = []
    for content in result.content:
        if isinstance(content, types.TextContent):
            text = content.text
            if isinstance(text, str):
                try:
                    text = json.loads(text)
                except json.JSONDecodeError:
                    pass
            response.append(text)
        elif isinstance(content, types.ImageContent):
            image_data = f"data:{content.mimeType};base64,{content.data}"
            response.append(image_data)
        elif isinstance(content, types.EmbeddedResource):
            # TODO: Handle embedded resources
            response.append("Embedded resource not supported yet.")
    return response


def _process_schema_property(
    _model_cache: Dict[str, Type],
    prop_schema: Dict[str, Any],
    model_name_prefix: str,
    prop_name: str,
    is_required: bool,
    custom_fields: Optional[Dict] = None,
) -> tuple[Union[Type, List, ForwardRef, Any], FieldInfo]:
    """
    Recursively processes a schema property to determine its Python type hint
    and Pydantic Field definition.

    Returns:
        A tuple containing (python_type_hint, pydantic_field).
        The pydantic_field contains default value and description.
    """
    if "$ref" in prop_schema:
        ref = prop_schema["$ref"]
        ref = ref.split("/")[-1]
        assert ref in custom_fields, "Custom field not found"
        prop_schema = custom_fields[ref]

    prop_type = prop_schema.get("type")
    prop_desc = prop_schema.get("description", "")
    default_value = ... if is_required else prop_schema.get("default", None)
    pydantic_field = Field(default=default_value, description=prop_desc)

    # Handle the case where prop_type is missing but 'anyOf' key exists
    # In this case, use data type from 'anyOf' to determine the type hint
    if "anyOf" in prop_schema:
        type_hints = []
        for i, schema_option in enumerate(prop_schema["anyOf"]):
            type_hint, _ = _process_schema_property(
                _model_cache,
                schema_option,
                f"{model_name_prefix}_{prop_name}",
                f"choice_{i}",
                False,
            )
            type_hints.append(type_hint)
        return Union[tuple(type_hints)], pydantic_field

    # Handle the case where prop_type is a list of types, e.g. ['string', 'number']
    if isinstance(prop_type, list):
        # Create a Union of all the types
        type_hints = []
        for type_option in prop_type:
            # Create a temporary schema with the single type and process it
            temp_schema = dict(prop_schema)
            temp_schema["type"] = type_option
            type_hint, _ = _process_schema_property(
                _model_cache, temp_schema, model_name_prefix, prop_name, False
            )
            type_hints.append(type_hint)

        # Return a Union of all possible types
        return Union[tuple(type_hints)], pydantic_field

    if prop_type == "object":
        nested_properties = prop_schema.get("properties", {})
        nested_required = prop_schema.get("required", [])
        nested_fields = {}

        nested_model_name = f"{model_name_prefix}_{prop_name}_model".replace(
            "__", "_"
        ).rstrip("_")

        if nested_model_name in _model_cache:
            return _model_cache[nested_model_name], pydantic_field

        for name, schema in nested_properties.items():
            is_nested_required = name in nested_required
            nested_type_hint, nested_pydantic_field = _process_schema_property(
                _model_cache,
                schema,
                nested_model_name,
                name,
                is_nested_required,
                custom_fields,
            )

            nested_fields[name] = (nested_type_hint, nested_pydantic_field)

        if not nested_fields:
            return Dict[str, Any], pydantic_field

        NestedModel = create_model(nested_model_name, **nested_fields)
        _model_cache[nested_model_name] = NestedModel

        return NestedModel, pydantic_field

    elif prop_type == "array":
        items_schema = prop_schema.get("items")
        if not items_schema:
            # Default to list of anything if items schema is missing
            return List[Any], pydantic_field

        # Recursively determine the type of items in the array
        item_type_hint, _ = _process_schema_property(
            _model_cache,
            items_schema,
            f"{model_name_prefix}_{prop_name}",
            "item",
            False,  # Items aren't required at this level,
            custom_fields,
        )
        list_type_hint = List[item_type_hint]
        return list_type_hint, pydantic_field

    elif prop_type == "string":
        return str, pydantic_field
    elif prop_type == "integer":
        return int, pydantic_field
    elif prop_type == "boolean":
        return bool, pydantic_field
    elif prop_type == "number":
        return float, pydantic_field
    elif prop_type == "null":
        return None, pydantic_field
    else:
        return Any, pydantic_field


def get_model_fields(form_model_name, properties, required_fields, custom_fields=None):
    model_fields = {}

    _model_cache: Dict[str, Type] = {}

    for param_name, param_schema in properties.items():
        is_required = param_name in required_fields
        python_type_hint, pydantic_field_info = _process_schema_property(
            _model_cache,
            param_schema,
            form_model_name,
            param_name,
            is_required,
            custom_fields,
        )
        # Use the generated type hint and Field info
        model_fields[param_name] = (python_type_hint, pydantic_field_info)
    return model_fields


def get_tool_handler(
    session, endpoint_name, form_model_name, model_fields, output_model_fileds=None
):
    if model_fields:
        FormModel = create_model(form_model_name, **model_fields)
        OutputModel = (
            create_model(f"{endpoint_name}_output_model", **output_model_fileds)
            if output_model_fileds
            else Any
        )

        def make_endpoint_func(
            endpoint_name: str, FormModel, session: ClientSession
        ):  # Parameterized endpoint
            async def tool(form_data: FormModel) -> OutputModel:
                args = form_data.model_dump(exclude_none=True)
                print(f"Calling endpoint: {endpoint_name}, with args: {args}")
                try:
                    result = await session.call_tool(endpoint_name, arguments=args)

                    if result.isError:
                        error_message = "Unknown tool execution error"
                        error_data = None  # Initialize error_data
                        if result.content:
                            if isinstance(result.content[0], types.TextContent):
                                error_message = result.content[0].text
                        detail = {"message": error_message}
                        if error_data is not None:
                            detail["data"] = error_data
                        raise HTTPException(
                            status_code=500,
                            detail=detail,
                        )

                    response_data = process_tool_response(result)
                    final_response = (
                        response_data[0] if len(response_data) == 1 else response_data
                    )
                    return final_response

                except McpError as e:
                    print(f"MCP Error calling {endpoint_name}: {e.error}")
                    status_code = MCP_ERROR_TO_HTTP_STATUS.get(e.error.code, 500)
                    raise HTTPException(
                        status_code=status_code,
                        detail=(
                            {"message": e.error.message, "data": e.error.data}
                            if e.error.data is not None
                            else {"message": e.error.message}
                        ),
                    )
                except Exception as e:
                    print(f"Unexpected error calling {endpoint_name}: {e}")
                    raise HTTPException(
                        status_code=500,
                        detail={"message": "Unexpected error", "error": str(e)},
                    )

            return tool

        tool_handler = make_endpoint_func(endpoint_name, FormModel, session)
    else:

        def make_endpoint_func_no_args(
            endpoint_name: str, session: ClientSession
        ):  # Parameterless endpoint
            async def tool():  # No parameters
                print(f"Calling endpoint: {endpoint_name}, with no args")
                try:
                    result = await session.call_tool(
                        endpoint_name, arguments={}
                    )  # Empty dict

                    if result.isError:
                        error_message = "Unknown tool execution error"
                        if result.content:
                            if isinstance(result.content[0], types.TextContent):
                                error_message = result.content[0].text
                        detail = {"message": error_message}
                        raise HTTPException(
                            status_code=500,
                            detail=detail,
                        )

                    response_data = process_tool_response(result)
                    final_response = (
                        response_data[0] if len(response_data) == 1 else response_data
                    )
                    return final_response

                except McpError as e:
                    print(f"MCP Error calling {endpoint_name}: {e.error}")
                    status_code = MCP_ERROR_TO_HTTP_STATUS.get(e.error.code, 500)
                    # Propagate the error received from MCP as an HTTP exception
                    raise HTTPException(
                        status_code=status_code,
                        detail=(
                            {"message": e.error.message, "data": e.error.data}
                            if e.error.data is not None
                            else {"message": e.error.message}
                        ),
                    )
                except Exception as e:
                    print(f"Unexpected error calling {endpoint_name}: {e}")
                    raise HTTPException(
                        status_code=500,
                        detail={"message": "Unexpected error", "error": str(e)},
                    )

            return tool

        tool_handler = make_endpoint_func_no_args(endpoint_name, session)

    return tool_handler<|MERGE_RESOLUTION|>--- conflicted
+++ resolved
@@ -2,9 +2,8 @@
 from typing import Any, Dict, ForwardRef, List, Optional, Type, Union
 
 from fastapi import HTTPException
-<<<<<<< HEAD
+
 from mcp import ClientSession, types
-=======
 from mcp.types import (
     CallToolResult,
     PARSE_ERROR,
@@ -13,16 +12,9 @@
     INVALID_PARAMS,
     INTERNAL_ERROR,
 )
->>>>>>> 19f18b13
+
 from mcp.shared.exceptions import McpError
-from mcp.types import (
-    INTERNAL_ERROR,
-    INVALID_PARAMS,
-    INVALID_REQUEST,
-    METHOD_NOT_FOUND,
-    PARSE_ERROR,
-    CallToolResult,
-)
+
 from pydantic import Field, create_model
 from pydantic.fields import FieldInfo
 
